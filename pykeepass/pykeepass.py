--- conflicted
+++ resolved
@@ -9,17 +9,7 @@
 import logging
 import os
 import re
-<<<<<<< HEAD
 import uuid
-=======
-from uuid import UUID
-from io import BytesIO
-from pykeepass.kdbx_parsing.kdbx import KDBX
-from pykeepass.kdbx_parsing.kdbx4 import kdf_uuids
-from construct import ChecksumError
-from lxml import etree
-from lxml.builder import E
->>>>>>> 254b6c65
 import zlib
 
 from construct import Container
